--- conflicted
+++ resolved
@@ -180,14 +180,25 @@
 	}
 }
 
-async function getDefaultPlugins(update: string | undefined): Promise<string[]> {
+async function getDefaultPlugins(update: string | undefined): Promise<{ name: string; path: string }[]> {
 	// Determine which version to use:
 	// 1. If update is a string (specific version), use it (normalize by adding 'v' prefix if needed)
-	// 2. Otherwise, use the default pinned version
+	// 2. If update is true (without specific version), fetch latest
+	// 3. Otherwise, use the default pinned version
 	let versionToUse: string | undefined
 	if (typeof update === 'string') {
-		// Normalize version format (add 'v' prefix if not present)
-		versionToUse = update.startsWith('v') ? update : `v${update}`
+		// check if update is set to true or false
+		if (update === 'true') {
+			versionToUse = undefined
+		} else if (update === 'false') {
+			versionToUse = DEFAULT_JAVY_BLESS_PLUGINS_VERSION
+		} else {
+			// Normalize version format (add 'v' prefix if not present)
+			versionToUse = update.startsWith('v') ? update : `v${update}`
+		}
+	} else if (update) {
+		// update flag without specific version means get latest
+		versionToUse = undefined // will fetch latest in installJavyBlessPlugins
 	} else {
 		// default behavior: use pinned version
 		versionToUse = DEFAULT_JAVY_BLESS_PLUGINS_VERSION
@@ -216,9 +227,8 @@
 		}
 
 		console.log(`Target plugin version: ${targetVersion}`)
-<<<<<<< HEAD
 		const installSpinner = ora(`Installing Bless plugins (${targetVersion})...`).start()
-		const installedPlugins: string[] = []
+		const installedPlugins: { name: string; path: string }[] = []
 
 		const pluginName = `bless-plugins-${targetVersion}.wasm`
 		const pluginPath = path.join(pluginsDir, pluginName)
@@ -237,43 +247,11 @@
 			fs.writeFileSync(pluginPath, Buffer.from(await response.arrayBuffer()))
 		}
 
-		installedPlugins.push(pluginPath)
+		installedPlugins.push({ name: pluginName, path: pluginPath })
 
 		installSpinner.succeed(
 			`Plugins installation successful (${targetVersion})`
 		)
-=======
-		const pluginsToInstall = features.length === 0 ? [''] : features
-		const installedPlugins: { name: string; path: string }[] = []
-
-		for (const feature of pluginsToInstall) {
-			const pluginSpinner = ora(`Installing plugin ${feature}...`).start()
-			const pluginName = feature
-				? `bless-plugins-${feature}-${targetVersion}.wasm`
-				: `bless-plugins-${targetVersion}.wasm`
-			const pluginPath = path.join(pluginsDir, pluginName)
-			const pluginUrl = `https://github.com/blessnetwork/javy-bless-plugins/releases/download/${targetVersion}/${pluginName}`
-
-			if (forceUpdate || !existsSync(pluginPath)) {
-				if (existsSync(pluginPath)) {
-					unlinkSync(pluginPath)
-				}
-
-				const response = await fetch(pluginUrl)
-				if (!response.ok) {
-					throw new Error(
-						`Failed to download ${feature || 'default'} plugin: ${response.statusText}`
-					)
-				}
-
-				fs.writeFileSync(pluginPath, Buffer.from(await response.arrayBuffer()))
-				pluginSpinner.succeed(`Plugin ${pluginName} installed successfully.`)
-			} else {
-				pluginSpinner.succeed(`Plugin ${pluginName} already installed.`)
-			}
-			installedPlugins.push({ name: feature, path: pluginPath })
-		}
->>>>>>> cbcb4ee6
 		return installedPlugins
 	} catch (error) {
 		console.error('Error installing Bless plugins:', error)
@@ -321,40 +299,18 @@
 		buildSpinner.succeed('JS build successful.')
 
 		await installJavy(JAVY_PATH, !!update)
-<<<<<<< HEAD
 		
 		// Handle custom plugin path or use default plugins
-		let pluginPaths: string[]
+		let pluginPaths: { name: string; path: string }[]
 		if (customPluginPath) {
 			const resolvedCustomPath = path.resolve(customPluginPath)
 			if (existsSync(resolvedCustomPath)) {
 				console.log(`Using custom plugin: ${resolvedCustomPath}`)
-				pluginPaths = [resolvedCustomPath]
+				pluginPaths = [{ name: 'custom', path: resolvedCustomPath }]
 			} else {
 				console.warn(`⚠️  Custom plugin path '${resolvedCustomPath}' does not exist. Falling back to default plugins.`)
 				pluginPaths = await getDefaultPlugins(update)
 			}
-=======
-
-		// Determine which version to use:
-		// 1. If update is a string (specific version), use it (normalize by adding 'v' prefix if needed)
-		// 2. If update is true (without specific version), fetch latest
-		// 3. Otherwise, use the default pinned version
-		let versionToUse: string | undefined
-		if (typeof update === 'string') {
-			// check if update is set to true or false
-			if (update === 'true') {
-				versionToUse = undefined
-			} else if (update === 'false') {
-				versionToUse = DEFAULT_JAVY_BLESS_PLUGINS_VERSION
-			} else {
-				// Normalize version format (add 'v' prefix if not present)
-				versionToUse = update.startsWith('v') ? update : `v${update}`
-			}
-		} else if (update) {
-			// update flag without specific version means get latest
-			versionToUse = undefined // will fetch latest in installJavyBlessPlugins
->>>>>>> cbcb4ee6
 		} else {
 			pluginPaths = await getDefaultPlugins(update)
 		}
